--- conflicted
+++ resolved
@@ -374,11 +374,7 @@
         }
     }
 
-<<<<<<< HEAD
-    private function resolveCommands(string $value): string
-=======
-    private function resolveCommands($value, $loadedVars)
->>>>>>> f8b4f433
+    private function resolveCommands(string $value, array $loadedVars): string
     {
         if (false === strpos($value, '$')) {
             return $value;
@@ -408,16 +404,11 @@
             }
 
             $process = method_exists(Process::class, 'fromShellCommandline') ? Process::fromShellCommandline('echo '.$matches[0]) : new Process('echo '.$matches[0]);
-<<<<<<< HEAD
 
             if (!method_exists(Process::class, 'fromShellCommandline')) {
                 // Symfony 3.4 does not inherit env vars by default:
                 $process->inheritEnvironmentVariables();
             }
-
-            $process->setEnv($this->values);
-=======
-            $process->inheritEnvironmentVariables(true);
 
             $env = [];
             foreach ($this->values as $name => $value) {
@@ -427,7 +418,6 @@
             }
             $process->setEnv($env);
 
->>>>>>> f8b4f433
             try {
                 $process->mustRun();
             } catch (ProcessException $e) {
@@ -438,11 +428,7 @@
         }, $value);
     }
 
-<<<<<<< HEAD
-    private function resolveVariables(string $value): string
-=======
-    private function resolveVariables($value, array $loadedVars)
->>>>>>> f8b4f433
+    private function resolveVariables(string $value, array $loadedVars): string
     {
         if (false === strpos($value, '$')) {
             return $value;
