{
    "name": "symfony/dotenv",
    "type": "library",
    "description": "Registers environment variables from a .env file",
    "keywords": ["environment", "env", "dotenv"],
    "homepage": "https://symfony.com",
    "license" : "MIT",
    "authors": [
        {
            "name": "Fabien Potencier",
            "email": "fabien@symfony.com"
        },
        {
            "name": "Symfony Community",
            "homepage": "https://symfony.com/contributors"
        }
    ],
    "require": {
        "php": ">=7.2.5",
        "symfony/deprecation-contracts": "^2.1"
    },
    "require-dev": {
        "symfony/process": "^4.4|^5.0"
    },
    "autoload": {
        "psr-4": { "Symfony\\Component\\Dotenv\\": "" },
        "exclude-from-classmap": [
            "/Tests/"
        ]
    },
    "minimum-stability": "dev",
<<<<<<< HEAD
    "extra": {
        "branch-alias": {
            "dev-master": "5.1-dev"
        }
    }
=======
    "version": "4.4-dev"
>>>>>>> 65b69c9c
}<|MERGE_RESOLUTION|>--- conflicted
+++ resolved
@@ -29,13 +29,5 @@
         ]
     },
     "minimum-stability": "dev",
-<<<<<<< HEAD
-    "extra": {
-        "branch-alias": {
-            "dev-master": "5.1-dev"
-        }
-    }
-=======
-    "version": "4.4-dev"
->>>>>>> 65b69c9c
+    "version": "5.1-dev"
 }