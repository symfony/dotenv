{
    "name": "symfony/dotenv",
    "type": "library",
    "description": "Registers environment variables from a .env file",
    "keywords": ["environment", "env", "dotenv"],
    "homepage": "https://symfony.com",
    "license" : "MIT",
    "authors": [
        {
            "name": "Fabien Potencier",
            "email": "fabien@symfony.com"
        },
        {
            "name": "Symfony Community",
            "homepage": "https://symfony.com/contributors"
        }
    ],
    "require": {
        "php": ">=7.2.5",
        "symfony/deprecation-contracts": "^2.1"
    },
    "require-dev": {
        "symfony/process": "^4.4|^5.0"
    },
    "autoload": {
        "psr-4": { "Symfony\\Component\\Dotenv\\": "" },
        "exclude-from-classmap": [
            "/Tests/"
        ]
    },
    "minimum-stability": "dev",
<<<<<<< HEAD
    "extra": {
        "branch-alias": {
            "dev-master": "5.2-dev"
        }
    }
=======
    "version": "5.1-dev"
>>>>>>> 235b0e2d
}<|MERGE_RESOLUTION|>--- conflicted
+++ resolved
@@ -29,13 +29,5 @@
         ]
     },
     "minimum-stability": "dev",
-<<<<<<< HEAD
-    "extra": {
-        "branch-alias": {
-            "dev-master": "5.2-dev"
-        }
-    }
-=======
-    "version": "5.1-dev"
->>>>>>> 235b0e2d
+    "version": "5.2-dev"
 }