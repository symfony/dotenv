--- conflicted
+++ resolved
@@ -30,10 +30,6 @@
     },
     "minimum-stability": "dev",
     "extra": {
-<<<<<<< HEAD
-        "branch-version": "5.1-dev"
-=======
-        "branch-version": "4.4"
->>>>>>> 6eef9fa2
+        "branch-version": "5.1"
     }
 }