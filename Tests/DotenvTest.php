--- conflicted
+++ resolved
@@ -323,13 +323,8 @@
 
     public function testLoadDirectory()
     {
-<<<<<<< HEAD
-        $this->expectException(\Symfony\Component\Dotenv\Exception\PathException::class);
-        $dotenv = new Dotenv();
-=======
         $this->expectException(PathException::class);
-        $dotenv = new Dotenv(true);
->>>>>>> 4952e5ce
+        $dotenv = new Dotenv();
         $dotenv->load(__DIR__);
     }
 
